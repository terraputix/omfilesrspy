--- conflicted
+++ resolved
@@ -1,12 +1,4 @@
-<<<<<<< HEAD
-# import the contents of the Rust library into the Python extension
-from . import types
-from .omfilesrspy import OmFilePyFsSpecReader, OmFilePyReader, OmFilePyWriter
-
-__all__ = ["OmFilePyFsSpecReader", "OmFilePyReader", "OmFilePyWriter", "types"]
-=======
-from . import xarray_backend
+from . import types, xarray_backend
 from .omfilesrspy import OmFilePyReader, OmFilePyWriter
 
-__all__ = ["OmFilePyReader", "OmFilePyWriter", "xarray_backend"]
->>>>>>> 9d1f4805
+__all__ = ["OmFilePyReader", "OmFilePyWriter", "xarray_backend", "types"]