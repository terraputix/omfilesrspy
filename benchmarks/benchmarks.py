import time

# from numcodecs import Blosc
from functools import wraps
from typing import Any, Callable

import h5py
import netCDF4 as nc
import numpy as np
import omfilesrspy as om
<<<<<<< HEAD
import xarray as xr
=======
>>>>>>> 44dfe349
import zarr

# filenames
h5_filename = "data.h5"
zarr_filename = "data.zarr"
nc_filename = "data.nc"
om_filename = "data.om"

# Create a large NumPy array
array_size = (10, 10, 1, 10, 10, 10)
# Generate a sinusoidal curve with noise
x = np.linspace(0, 2 * np.pi * (array_size[1] / 100), array_size[1])
sinusoidal_data = 20 * np.sin(x) + 20  # Sinusoidal curve between -20 and 60
noise = np.random.normal(0, 5, array_size)  # Add some noise
data = (sinusoidal_data + noise).astype(np.float32)

# Define chunk size
chunk_size = (10, 5, 1, 1, 1, 1)

print("Data shape:", data.shape)
print("Data type:", data.dtype)
print("Chunk size:", chunk_size)


# Decorator to measure execution time
def measure_time(func: Callable) -> Callable:
    @wraps(func)
    def wrapper(*args: tuple, **kwargs: dict) -> tuple[Any, float, float]:
        start_time = time.time()
        cpu_start_time = time.process_time()
        result = func(*args, **kwargs)
        elapsed_time = time.time() - start_time
        cpu_elapsed_time = time.process_time() - cpu_start_time
        return result, elapsed_time, cpu_elapsed_time

    return wrapper


@measure_time
def write_hdf5(data: np.typing.NDArray, chunk_size: tuple):
    with h5py.File(h5_filename, "w") as f:
        f.create_dataset(
            "dataset",
            data=data,
            chunks=chunk_size,
            # compression="gzip",
            # compression_opts=9,
        )


@measure_time
def read_hdf5():
    with h5py.File(h5_filename, "r") as f:
        return f["dataset"][0, 0, 0, 0, ...]


@measure_time
def write_zarr(data: np.typing.NDArray, chunk_size: tuple):
    # compressor = Blosc(cname="lz4", clevel=5)
    # _z = zarr.array(
    #     data, chunks=chunk_size, compressor=compressor, chunk_store="data.zarr"
    # )
    zarr.save(zarr_filename, data, chunks=np.array(chunk_size))


@measure_time
def read_zarr():
    z = zarr.open(zarr_filename, mode="r")
    return z["arr_0"][0, 0, 0, 0, ...]


@measure_time
def write_netcdf(data: np.typing.NDArray, chunk_size: tuple):
    with nc.Dataset(nc_filename, "w", format="NETCDF4") as ds:
        dimension_names = ()
        for dim in range(data.ndim):
            ds.createDimension(f"dim{dim}", data.shape[dim])
            dimension_names += (f"dim{dim}",)

        var = ds.createVariable(
            "dataset",
            np.float32,
            dimension_names,
            chunksizes=chunk_size,
            # zlib=True,
            # complevel=9,
        )
        var[:] = data


@measure_time
def read_netcdf():
    with nc.Dataset(nc_filename, "r") as ds:
        return ds.variables["dataset"][0, 0, 0, 0, ...]


@measure_time
def write_om(data: np.typing.NDArray, chunk_size: tuple):
    writer = om.OmFilePyWriter(om_filename)
    writer.write_array(
        data,
        chunk_size,
        100,
        0,
        compression="pfor_delta_2d_int16",
    )


# @measure_time
# def read_om():
#     reader = om.OmFilePyReader("data.om")
#     return reader[0, 0, 0, 0, ...]


@measure_time
def read_om():
    ds = xr.open_dataset(om_filename, engine=om.xarray_backend.OmXarrayEntrypoint)
    return ds["dataset"][0, 0, 0, 0, ...].values


# Measure times
results = {}
formats = {
    "HDF5": (write_hdf5, read_hdf5),
    "Zarr": (write_zarr, read_zarr),
    "NetCDF": (write_netcdf, read_netcdf),
    "OM": (write_om, read_om),
}

for fmt, (write_func, read_func) in formats.items():
    results[fmt] = {}
    _, results[fmt]["write_time"], results[fmt]["cpu_write_time"] = write_func(data, chunk_size)
    read_data, results[fmt]["read_time"], results[fmt]["cpu_read_time"] = read_func()

    if read_data.shape == array_size:
        # Print the first five elements of the read data
        print(f"{fmt} first five elements: {read_data[0, :5]}")
    else:
        print(f"    {fmt} read data shape is {read_data.shape}")
        print(f"{read_data}")

# Print results
for fmt, times in results.items():
    print(f"{fmt} write time: {times['write_time']:.4f} seconds (CPU: {times['cpu_write_time']:.4f} seconds)")
    print(f"{fmt} read time: {times['read_time']:.4f} seconds (CPU: {times['cpu_read_time']:.4f} seconds)")<|MERGE_RESOLUTION|>--- conflicted
+++ resolved
@@ -8,10 +8,7 @@
 import netCDF4 as nc
 import numpy as np
 import omfilesrspy as om
-<<<<<<< HEAD
 import xarray as xr
-=======
->>>>>>> 44dfe349
 import zarr
 
 # filenames
