use crate::{
    array_index::ArrayIndex, data_type::to_numpy_dtype, errors::convert_omfilesrs_error,
    fsspec_backend::FsSpecBackend,
};
<<<<<<< HEAD
use numpy::{ndarray::ArrayD, Element, IntoPyArray, PyArrayMethods, PyUntypedArray};
use omfiles_rs::{
    backend::{backends::OmFileReaderBackend, mmapfile::MmapFile},
    core::data_types::OmFileArrayDataType,
    io::reader::OmFileReader,
};
use pyo3::prelude::*;
use std::sync::Arc;

// Reader trait for common functionality
trait OmFilePyReaderTrait {
    fn get_reader(&self) -> &OmFileReader<impl OmFileReaderBackend>;
    fn get_shape(&self) -> &Vec<u64>;

    fn get_item<'py>(
        &self,
        py: Python<'py>,
        ranges: ArrayIndex,
    ) -> PyResult<Bound<'py, PyUntypedArray>> {
        let read_ranges = ranges.to_read_range(self.get_shape())?;
        // We only add dimensions that are no singleton dimensions to the output shape
        // This is basically a dimensional squeeze and it is the same behavior as numpy
        let output_shape = read_ranges
            .iter()
            .map(|range| (range.end - range.start) as usize)
            .filter(|&size| size != 1)
            .collect::<Vec<_>>();

        let reader = self.get_reader();
        let dtype = reader.data_type();

        let scalar_error =
            PyErr::new::<pyo3::exceptions::PyValueError, _>("Scalar data types are not supported");

        let untyped_py_array_or_error = match dtype {
            omfiles_rs::core::data_types::DataType::None => Err(scalar_error),
            omfiles_rs::core::data_types::DataType::Int8 => Err(scalar_error),
            omfiles_rs::core::data_types::DataType::Uint8 => Err(scalar_error),
            omfiles_rs::core::data_types::DataType::Int16 => Err(scalar_error),
            omfiles_rs::core::data_types::DataType::Uint16 => Err(scalar_error),
            omfiles_rs::core::data_types::DataType::Int32 => Err(scalar_error),
            omfiles_rs::core::data_types::DataType::Uint32 => Err(scalar_error),
            omfiles_rs::core::data_types::DataType::Int64 => Err(scalar_error),
            omfiles_rs::core::data_types::DataType::Uint64 => Err(scalar_error),
            omfiles_rs::core::data_types::DataType::Float => Err(scalar_error),
            omfiles_rs::core::data_types::DataType::Double => Err(scalar_error),
            omfiles_rs::core::data_types::DataType::String => Err(scalar_error),
            omfiles_rs::core::data_types::DataType::Int8Array => {
                read_untyped_array::<i8>(&reader, read_ranges, output_shape, py)
            }
            omfiles_rs::core::data_types::DataType::Uint8Array => {
                read_untyped_array::<u8>(&reader, read_ranges, output_shape, py)
            }
            omfiles_rs::core::data_types::DataType::Int16Array => {
                read_untyped_array::<i16>(&reader, read_ranges, output_shape, py)
            }
            omfiles_rs::core::data_types::DataType::Uint16Array => {
                read_untyped_array::<u16>(&reader, read_ranges, output_shape, py)
            }
            omfiles_rs::core::data_types::DataType::Int32Array => {
                read_untyped_array::<i32>(&reader, read_ranges, output_shape, py)
            }
            omfiles_rs::core::data_types::DataType::Uint32Array => {
                read_untyped_array::<u32>(&reader, read_ranges, output_shape, py)
            }
            omfiles_rs::core::data_types::DataType::Int64Array => {
                read_untyped_array::<i64>(&reader, read_ranges, output_shape, py)
            }
            omfiles_rs::core::data_types::DataType::Uint64Array => {
                read_untyped_array::<u64>(&reader, read_ranges, output_shape, py)
            }
            omfiles_rs::core::data_types::DataType::FloatArray => {
                read_untyped_array::<f32>(&reader, read_ranges, output_shape, py)
            }
            omfiles_rs::core::data_types::DataType::DoubleArray => {
                read_untyped_array::<f64>(&reader, read_ranges, output_shape, py)
            }
            omfiles_rs::core::data_types::DataType::StringArray => {
                unimplemented!("String arrays are currently not implemented")
            }
        };

        let untyped_py_array = untyped_py_array_or_error?;

        return Ok(untyped_py_array);
    }
}
=======
use delegate::delegate;
use num_traits::Zero;
use numpy::{Element, IntoPyArray, PyArrayMethods, PyUntypedArray};
use omfiles_rs::{
    backend::{backends::OmFileReaderBackend, mmapfile::MmapFile},
    core::data_types::OmFileArrayDataType,
    io::{reader::OmFileReader, writer::OmOffsetSize},
};
use pyo3::prelude::*;
use std::{collections::HashMap, sync::Arc};
>>>>>>> 9d1f4805

fn read_untyped_array<'py, T: Element + OmFileArrayDataType>(
    reader: &OmFileReader<impl OmFileReaderBackend>,
    read_ranges: Vec<std::ops::Range<u64>>,
    output_shape: Vec<usize>,
    py: Python<'py>,
) -> PyResult<Bound<'py, PyUntypedArray>> {
    let flat_data = reader
        .read::<T>(&read_ranges, None, None)
        .map_err(convert_omfilesrs_error)?;
    let array = ArrayD::from_shape_vec(output_shape, flat_data)
        .map_err(|e| PyErr::new::<pyo3::exceptions::PyValueError, _>(e.to_string()))?;
    Ok(array.into_pyarray(py).as_untyped().to_owned()) // FIXME: avoid cloning?
}

#[pyclass]
pub struct OmFilePyReader {
    reader: OmFileReader<BackendImpl>,
    #[pyo3(get)]
    shape: Vec<u64>,
}

unsafe impl Send for OmFilePyReader {}
unsafe impl Sync for OmFilePyReader {}

#[pymethods]
impl OmFilePyReader {
    #[new]
    fn new(source: PyObject) -> PyResult<Self> {
        Python::with_gil(|py| {
            if let Ok(path) = source.extract::<String>(py) {
                // If source is a string, treat it as a file path
                Self::from_path(&path)
            } else {
                let obj = source.bind(py);
                if obj.hasattr("read")? && obj.hasattr("seek")? && obj.hasattr("fs")? {
                    // If source has fsspec-like attributes, treat it as a fsspec file object
                    Self::from_fsspec(source)
                } else {
                    Err(PyErr::new::<pyo3::exceptions::PyTypeError, _>(
                        "Input must be either a file path string or a fsspec file object",
                    ))
                }
            }
        })
    }

<<<<<<< HEAD
    fn __getitem__<'py>(
        &self,
        py: Python<'py>,
        ranges: ArrayIndex,
    ) -> PyResult<Bound<'py, PyUntypedArray>> {
        self.get_item(py, ranges)
    }
}
=======
    #[staticmethod]
    fn from_path(file_path: &str) -> PyResult<Self> {
        use omfiles_rs::backend::mmapfile::Mode;
        use std::fs::File;
>>>>>>> 9d1f4805

        let file_handle = File::open(file_path)
            .map_err(|e| PyErr::new::<pyo3::exceptions::PyIOError, _>(e.to_string()))?;
        let backend = BackendImpl::Mmap(MmapFile::new(file_handle, Mode::ReadOnly)?);
        let reader = OmFileReader::new(Arc::new(backend)).map_err(convert_omfilesrs_error)?;
        let shape = reader.get_dimensions().to_vec();

        Ok(Self { reader, shape })
    }

    #[staticmethod]
    fn from_fsspec(file_obj: PyObject) -> PyResult<Self> {
        Python::with_gil(|py| {
            let bound_object = file_obj.bind(py);

            if !bound_object.hasattr("read")?
                || !bound_object.hasattr("seek")?
                || !bound_object.hasattr("fs")?
            {
                return Err(PyErr::new::<pyo3::exceptions::PyTypeError, _>(
                        "Input must be a valid fsspec file object with read, seek methods and fs attribute",
                    ));
            }

            let backend = BackendImpl::FsSpec(FsSpecBackend::new(file_obj)?);
            let reader = OmFileReader::new(Arc::new(backend)).map_err(convert_omfilesrs_error)?;
            let shape = reader.get_dimensions().to_vec();

            Ok(Self { reader, shape })
        })
    }

    fn get_flat_variable_metadata(&self) -> PyResult<HashMap<String, (u64, u64)>> {
        let metadata = self.reader.get_flat_variable_metadata();
        Ok(metadata
            .into_iter()
            .map(|(key, offset_size)| (key, (offset_size.offset, offset_size.size)))
            .collect())
    }

    fn init_from_offset_size(&self, offset: u64, size: u64) -> PyResult<Self> {
        let reader = self
            .reader
            .init_child_from_offset_size(OmOffsetSize::new(offset, size))
            .map_err(convert_omfilesrs_error)?;

        let shape = reader.get_dimensions().to_vec();
        Ok(Self { reader, shape })
    }

    fn dtype(&self) -> PyResult<String> {
        Ok(to_numpy_dtype(&self.reader.data_type()).to_string())
    }

    fn variable_name(&self) -> PyResult<String> {
        Ok(self.reader.get_name().unwrap_or("".to_string()))
    }

    fn __getitem__<'py>(
        &self,
        py: Python<'py>,
        ranges: ArrayIndex,
    ) -> PyResult<Bound<'py, PyUntypedArray>> {
<<<<<<< HEAD
        self.get_item(py, ranges)
=======
        let read_ranges = ranges.to_read_range(&self.shape)?;

        let reader = &self.reader;
        let dtype = reader.data_type();

        let scalar_error =
            PyErr::new::<pyo3::exceptions::PyValueError, _>("Scalar data types are not supported");

        let untyped_py_array_or_error = match dtype {
            omfiles_rs::core::data_types::DataType::None => Err(scalar_error),
            omfiles_rs::core::data_types::DataType::Int8 => Err(scalar_error),
            omfiles_rs::core::data_types::DataType::Uint8 => Err(scalar_error),
            omfiles_rs::core::data_types::DataType::Int16 => Err(scalar_error),
            omfiles_rs::core::data_types::DataType::Uint16 => Err(scalar_error),
            omfiles_rs::core::data_types::DataType::Int32 => Err(scalar_error),
            omfiles_rs::core::data_types::DataType::Uint32 => Err(scalar_error),
            omfiles_rs::core::data_types::DataType::Int64 => Err(scalar_error),
            omfiles_rs::core::data_types::DataType::Uint64 => Err(scalar_error),
            omfiles_rs::core::data_types::DataType::Float => Err(scalar_error),
            omfiles_rs::core::data_types::DataType::Double => Err(scalar_error),
            omfiles_rs::core::data_types::DataType::String => Err(scalar_error),
            omfiles_rs::core::data_types::DataType::Int8Array => {
                read_untyped_array::<i8>(&reader, read_ranges, py)
            }
            omfiles_rs::core::data_types::DataType::Uint8Array => {
                read_untyped_array::<u8>(&reader, read_ranges, py)
            }
            omfiles_rs::core::data_types::DataType::Int16Array => {
                read_untyped_array::<i16>(&reader, read_ranges, py)
            }
            omfiles_rs::core::data_types::DataType::Uint16Array => {
                read_untyped_array::<u16>(&reader, read_ranges, py)
            }
            omfiles_rs::core::data_types::DataType::Int32Array => {
                read_untyped_array::<i32>(&reader, read_ranges, py)
            }
            omfiles_rs::core::data_types::DataType::Uint32Array => {
                read_untyped_array::<u32>(&reader, read_ranges, py)
            }
            omfiles_rs::core::data_types::DataType::Int64Array => {
                read_untyped_array::<i64>(&reader, read_ranges, py)
            }
            omfiles_rs::core::data_types::DataType::Uint64Array => {
                read_untyped_array::<u64>(&reader, read_ranges, py)
            }
            omfiles_rs::core::data_types::DataType::FloatArray => {
                read_untyped_array::<f32>(&reader, read_ranges, py)
            }
            omfiles_rs::core::data_types::DataType::DoubleArray => {
                read_untyped_array::<f64>(&reader, read_ranges, py)
            }
            omfiles_rs::core::data_types::DataType::StringArray => {
                unimplemented!("String arrays are currently not implemented")
            }
        };

        let untyped_py_array = untyped_py_array_or_error?;

        return Ok(untyped_py_array);
>>>>>>> 9d1f4805
    }
}

fn read_untyped_array<'py, T: Element + OmFileArrayDataType + Clone + Zero>(
    reader: &OmFileReader<impl OmFileReaderBackend>,
    read_ranges: Vec<std::ops::Range<u64>>,
    py: Python<'py>,
) -> PyResult<Bound<'py, PyUntypedArray>> {
    let array = reader
        .read::<T>(&read_ranges, None, None)
        .map_err(convert_omfilesrs_error)?;
    // We only add dimensions that are no singleton dimensions to the output shape
    // This is basically a dimensional squeeze and it is the same behavior as numpy
    Ok(array.squeeze().into_pyarray(py).as_untyped().to_owned()) // FIXME: avoid cloning?
}

/// Concrete wrapper type for the backend implementation, delegating to the appropriate backend
enum BackendImpl {
    Mmap(MmapFile),
    FsSpec(FsSpecBackend),
}

impl OmFileReaderBackend for BackendImpl {
    delegate! {
        to match self {
            BackendImpl::Mmap(backend) => backend,
            BackendImpl::FsSpec(backend) => backend,
        } {
            fn count(&self) -> usize;
            fn needs_prefetch(&self) -> bool;
            fn prefetch_data(&self, offset: usize, count: usize);
            fn pre_read(&self, offset: usize, count: usize) -> Result<(), omfiles_rs::errors::OmFilesRsError>;
            fn get_bytes(&self, offset: u64, count: u64) -> Result<&[u8], omfiles_rs::errors::OmFilesRsError>;
            fn get_bytes_owned(&self, offset: u64, count: u64) -> Result<Vec<u8>, omfiles_rs::errors::OmFilesRsError>;
        }
    }
}

#[cfg(test)]
mod tests {
    use super::*;
    use crate::array_index::IndexType;
    use crate::create_test_binary_file;
<<<<<<< HEAD
    use numpy::{PyArrayDyn, PyArrayMethods};
=======
    use numpy::{PyArrayDyn, PyArrayMethods, PyUntypedArrayMethods};
>>>>>>> 9d1f4805

    #[test]
    fn test_read_simple_v3_data() -> Result<(), Box<dyn std::error::Error>> {
        create_test_binary_file!("read_test.om")?;
        let file_path = "test_files/read_test.om";
        pyo3::prepare_freethreaded_python();

        Python::with_gil(|py| {
            let reader = OmFilePyReader::from_path(file_path).unwrap();
            let ranges = ArrayIndex(vec![
                IndexType::Slice {
                    start: Some(0),
                    stop: Some(5),
                    step: None,
                },
                IndexType::Slice {
                    start: Some(0),
                    stop: Some(5),
                    step: None,
                },
            ]);
            let data = reader.__getitem__(py, ranges).expect("Could not get item!");
            let data = data
                .downcast::<PyArrayDyn<f32>>()
                .expect("Could not downcast to PyArrayDyn<f32>");
<<<<<<< HEAD
=======

            assert_eq!(data.shape(), [5, 5]);

>>>>>>> 9d1f4805
            let read_only = data.readonly();
            let data = read_only.as_slice().expect("Could not convert to slice!");
            let expected_data = vec![
                0.0, 1.0, 2.0, 3.0, 4.0, 5.0, 6.0, 7.0, 8.0, 9.0, 10.0, 11.0, 12.0, 13.0, 14.0,
                15.0, 16.0, 17.0, 18.0, 19.0, 20.0, 21.0, 22.0, 23.0, 24.0,
            ];
            assert_eq!(data, expected_data);
        });

        Ok(())
    }
}<|MERGE_RESOLUTION|>--- conflicted
+++ resolved
@@ -2,95 +2,7 @@
     array_index::ArrayIndex, data_type::to_numpy_dtype, errors::convert_omfilesrs_error,
     fsspec_backend::FsSpecBackend,
 };
-<<<<<<< HEAD
-use numpy::{ndarray::ArrayD, Element, IntoPyArray, PyArrayMethods, PyUntypedArray};
-use omfiles_rs::{
-    backend::{backends::OmFileReaderBackend, mmapfile::MmapFile},
-    core::data_types::OmFileArrayDataType,
-    io::reader::OmFileReader,
-};
-use pyo3::prelude::*;
-use std::sync::Arc;
-
-// Reader trait for common functionality
-trait OmFilePyReaderTrait {
-    fn get_reader(&self) -> &OmFileReader<impl OmFileReaderBackend>;
-    fn get_shape(&self) -> &Vec<u64>;
-
-    fn get_item<'py>(
-        &self,
-        py: Python<'py>,
-        ranges: ArrayIndex,
-    ) -> PyResult<Bound<'py, PyUntypedArray>> {
-        let read_ranges = ranges.to_read_range(self.get_shape())?;
-        // We only add dimensions that are no singleton dimensions to the output shape
-        // This is basically a dimensional squeeze and it is the same behavior as numpy
-        let output_shape = read_ranges
-            .iter()
-            .map(|range| (range.end - range.start) as usize)
-            .filter(|&size| size != 1)
-            .collect::<Vec<_>>();
-
-        let reader = self.get_reader();
-        let dtype = reader.data_type();
-
-        let scalar_error =
-            PyErr::new::<pyo3::exceptions::PyValueError, _>("Scalar data types are not supported");
-
-        let untyped_py_array_or_error = match dtype {
-            omfiles_rs::core::data_types::DataType::None => Err(scalar_error),
-            omfiles_rs::core::data_types::DataType::Int8 => Err(scalar_error),
-            omfiles_rs::core::data_types::DataType::Uint8 => Err(scalar_error),
-            omfiles_rs::core::data_types::DataType::Int16 => Err(scalar_error),
-            omfiles_rs::core::data_types::DataType::Uint16 => Err(scalar_error),
-            omfiles_rs::core::data_types::DataType::Int32 => Err(scalar_error),
-            omfiles_rs::core::data_types::DataType::Uint32 => Err(scalar_error),
-            omfiles_rs::core::data_types::DataType::Int64 => Err(scalar_error),
-            omfiles_rs::core::data_types::DataType::Uint64 => Err(scalar_error),
-            omfiles_rs::core::data_types::DataType::Float => Err(scalar_error),
-            omfiles_rs::core::data_types::DataType::Double => Err(scalar_error),
-            omfiles_rs::core::data_types::DataType::String => Err(scalar_error),
-            omfiles_rs::core::data_types::DataType::Int8Array => {
-                read_untyped_array::<i8>(&reader, read_ranges, output_shape, py)
-            }
-            omfiles_rs::core::data_types::DataType::Uint8Array => {
-                read_untyped_array::<u8>(&reader, read_ranges, output_shape, py)
-            }
-            omfiles_rs::core::data_types::DataType::Int16Array => {
-                read_untyped_array::<i16>(&reader, read_ranges, output_shape, py)
-            }
-            omfiles_rs::core::data_types::DataType::Uint16Array => {
-                read_untyped_array::<u16>(&reader, read_ranges, output_shape, py)
-            }
-            omfiles_rs::core::data_types::DataType::Int32Array => {
-                read_untyped_array::<i32>(&reader, read_ranges, output_shape, py)
-            }
-            omfiles_rs::core::data_types::DataType::Uint32Array => {
-                read_untyped_array::<u32>(&reader, read_ranges, output_shape, py)
-            }
-            omfiles_rs::core::data_types::DataType::Int64Array => {
-                read_untyped_array::<i64>(&reader, read_ranges, output_shape, py)
-            }
-            omfiles_rs::core::data_types::DataType::Uint64Array => {
-                read_untyped_array::<u64>(&reader, read_ranges, output_shape, py)
-            }
-            omfiles_rs::core::data_types::DataType::FloatArray => {
-                read_untyped_array::<f32>(&reader, read_ranges, output_shape, py)
-            }
-            omfiles_rs::core::data_types::DataType::DoubleArray => {
-                read_untyped_array::<f64>(&reader, read_ranges, output_shape, py)
-            }
-            omfiles_rs::core::data_types::DataType::StringArray => {
-                unimplemented!("String arrays are currently not implemented")
-            }
-        };
-
-        let untyped_py_array = untyped_py_array_or_error?;
-
-        return Ok(untyped_py_array);
-    }
-}
-=======
+
 use delegate::delegate;
 use num_traits::Zero;
 use numpy::{Element, IntoPyArray, PyArrayMethods, PyUntypedArray};
@@ -101,21 +13,6 @@
 };
 use pyo3::prelude::*;
 use std::{collections::HashMap, sync::Arc};
->>>>>>> 9d1f4805
-
-fn read_untyped_array<'py, T: Element + OmFileArrayDataType>(
-    reader: &OmFileReader<impl OmFileReaderBackend>,
-    read_ranges: Vec<std::ops::Range<u64>>,
-    output_shape: Vec<usize>,
-    py: Python<'py>,
-) -> PyResult<Bound<'py, PyUntypedArray>> {
-    let flat_data = reader
-        .read::<T>(&read_ranges, None, None)
-        .map_err(convert_omfilesrs_error)?;
-    let array = ArrayD::from_shape_vec(output_shape, flat_data)
-        .map_err(|e| PyErr::new::<pyo3::exceptions::PyValueError, _>(e.to_string()))?;
-    Ok(array.into_pyarray(py).as_untyped().to_owned()) // FIXME: avoid cloning?
-}
 
 #[pyclass]
 pub struct OmFilePyReader {
@@ -149,21 +46,10 @@
         })
     }
 
-<<<<<<< HEAD
-    fn __getitem__<'py>(
-        &self,
-        py: Python<'py>,
-        ranges: ArrayIndex,
-    ) -> PyResult<Bound<'py, PyUntypedArray>> {
-        self.get_item(py, ranges)
-    }
-}
-=======
     #[staticmethod]
     fn from_path(file_path: &str) -> PyResult<Self> {
         use omfiles_rs::backend::mmapfile::Mode;
         use std::fs::File;
->>>>>>> 9d1f4805
 
         let file_handle = File::open(file_path)
             .map_err(|e| PyErr::new::<pyo3::exceptions::PyIOError, _>(e.to_string()))?;
@@ -227,9 +113,6 @@
         py: Python<'py>,
         ranges: ArrayIndex,
     ) -> PyResult<Bound<'py, PyUntypedArray>> {
-<<<<<<< HEAD
-        self.get_item(py, ranges)
-=======
         let read_ranges = ranges.to_read_range(&self.shape)?;
 
         let reader = &self.reader;
@@ -289,7 +172,6 @@
         let untyped_py_array = untyped_py_array_or_error?;
 
         return Ok(untyped_py_array);
->>>>>>> 9d1f4805
     }
 }
 
@@ -333,11 +215,7 @@
     use super::*;
     use crate::array_index::IndexType;
     use crate::create_test_binary_file;
-<<<<<<< HEAD
-    use numpy::{PyArrayDyn, PyArrayMethods};
-=======
     use numpy::{PyArrayDyn, PyArrayMethods, PyUntypedArrayMethods};
->>>>>>> 9d1f4805
 
     #[test]
     fn test_read_simple_v3_data() -> Result<(), Box<dyn std::error::Error>> {
@@ -363,12 +241,9 @@
             let data = data
                 .downcast::<PyArrayDyn<f32>>()
                 .expect("Could not downcast to PyArrayDyn<f32>");
-<<<<<<< HEAD
-=======
 
             assert_eq!(data.shape(), [5, 5]);
 
->>>>>>> 9d1f4805
             let read_only = data.readonly();
             let data = read_only.as_slice().expect("Could not convert to slice!");
             let expected_data = vec![
